[project]
name = "RCTab"
version = "1.6.0"
description = "The RCTab API. Manage Azure budgets and usage"
authors = []
dynamic = [ "dependencies" ]
requires-python = ">=3.10 <3.12"

[tool.poetry.group.main.dependencies]
alembic = "^1.13.2"
anyio = "^4.4.0"  # only pinned to satisfy safety warning on <=4.3.0
asyncpg = "^0.27.0"
azure-identity = "^1.16.0"
celery = "^5.3.5"
databases = { version = "^0.7.0", extras = ["postgresql"] }
fastapimsal = { git = "https://github.com/alan-turing-institute/fastapimsal", tag = "0.7.0" }
Jinja2 = "^3.1.3"
myst-parser = {version = "^3.0.1", optional = true}
numpy = "<2.0.0"
opencensus-ext-azure = "^1.1.7"
pandas = "^1.1.3"
plotly = "^5.14.1"
psycopg2-binary = "^2.9.3"
pydantic = { extras = ["email"], version = "^2.7.1" }
pydantic-settings = "^2.3.4"
PyJWT = { extras = ["crypto"], version = "^2.4.0" }
python-dotenv = "^1.0.1"
redis = {extras = ["hiredis"], version = "^5.0.1"}
requests = "^2.32.3"
sendgrid = "^6.9.1"
sqlalchemy = "~1.4.52"
sphinx = {version = "^7.2.6", optional = true}
sphinx-rtd-theme = {version = "^1.3.0", optional = true}
sphinxcontrib-napoleon = {version = "^0.7", optional = true}
secure = "^0.3.0"
uvicorn = { version = "^0.30.1", extras = ["standard"] }
<<<<<<< HEAD
rctab-models = {path = "../rctab-models"}
=======
fastapi = "^0.115.6"
>>>>>>> 10f11153

[tool.poetry.group.dev.dependencies]
black = "^24.3.0"
devtools = { extras = ["pygments"], version = "^0.8.0" }
flake8 = "^3.8.4"
genbadge = "^1.1.1"
httpie = "3.2.1"  # upgrade once the 3.2.2 safety issue is resolved
httpie-jwt-auth = "^0.4.0"
hypothesis = "^6.82.6"
ipykernel = "^6.19.4"
isort = "^5.6.4"
mypy = "^1.10.0"
pre-commit = "^2.14.1"
pydocstyle = "^6.3.0"
pylint = "^2.10.2"
pylint-absolute-imports = "^1.0.1"
pymarkdownlnt = "^0.9.6"
pytest = "^7.1.2"
pytest-asyncio = "^0.14.0"
pytest-cov = "^2.10.1"
pytest-mock = "^3.6.1"
safety = "^3.1.0"
types-requests = "^2.32.0.20240602"

[project.optional-dependencies]
docs = ["sphinx-rtd-theme", "sphinxcontrib-napoleon", "myst-parser"]

[tool.isort]
profile = "black"

[tool.black]
line-length = 88

[build-system]
requires = ["poetry>=0.12"]
build-backend = "poetry.masonry.api"<|MERGE_RESOLUTION|>--- conflicted
+++ resolved
@@ -34,11 +34,8 @@
 sphinxcontrib-napoleon = {version = "^0.7", optional = true}
 secure = "^0.3.0"
 uvicorn = { version = "^0.30.1", extras = ["standard"] }
-<<<<<<< HEAD
 rctab-models = {path = "../rctab-models"}
-=======
 fastapi = "^0.115.6"
->>>>>>> 10f11153
 
 [tool.poetry.group.dev.dependencies]
 black = "^24.3.0"
