[tool.poetry]
name = "RCTab"
version = "1.2.0"
description = "The RCTab API. Manage Azure budgets and usage"
authors = []

[tool.poetry.dependencies]
# We only upper-bound the python version because SciPy 1.8 does, and we need
# that to install on ARM Macs.
python = ">=3.10 <3.12"
alembic = "^1.7.1"
asyncpg = "^0.27.0"
azure-identity = "^1.5.0"
databases = { version = "^0.6.2", extras = ["postgresql"] }
fastapi = "^0.95.0"
fastapimsal = { git = "https://github.com/alan-turing-institute/fastapimsal", tag = "0.4.8" }
Jinja2 = "^3.1.1"
opencensus-ext-azure = "^1.1.7"
pandas = "^1.1.3"
plotly = "^5.14.1"
psycopg2-binary = "^2.9.3"
pydantic = { extras = ["email"], version = "^1.10.13" }
PyJWT = { extras = ["crypto"], version = "^2.4.0" }
python-dotenv = "^0.15.0"
requests = "^2.25.1"
sendgrid = "^6.9.1"
sqlalchemy = "~1.4.32"
uvicorn = { version = "^0.17.4", extras = ["standard"] }
sphinx = {version = "^7.2.6", optional = true}
sphinx-rtd-theme = {version = "^1.3.0", optional = true}
sphinxcontrib-napoleon = {version = "^0.7", optional = true}
myst-parser = {version = "^2.0.0", optional = true}
<<<<<<< HEAD
secure = "^0.3.0"
=======
celery = "^5.3.5"
redis = {extras = ["hiredis"], version = "^5.0.1"}
>>>>>>> 83a23125

[tool.poetry.group.dev.dependencies]
black = "^22.12.0"
devtools = { extras = ["pygments"], version = "^0.8.0" }
flake8 = "^3.8.4"
genbadge = "^1.1.0"
httpie = "^3.1.0"
httpie-jwt-auth = "^0.4.0"
ipykernel = "^6.19.4"
isort = "^5.6.4"
mypy = "^0.991"
pre-commit = "^2.14.1"
pylint = "^2.10.2"
pylint-absolute-imports = "^1.0.1"
pymarkdownlnt = "^0.9.6"
pytest = "^7.1.2"
pytest-asyncio = "^0.14.0"
pytest-cov = "^2.10.1"
pytest-mock = "^3.6.1"
requests = "^2.25.1"
safety = "^2.3.1"
sqlalchemy-stubs = "^0.3"
pydocstyle = "^6.3.0"
hypothesis = "^6.82.6"

[tool.poetry.extras]
docs = ["sphinx-rtd-theme", "sphinxcontrib-napoleon", "myst-parser"]

[tool.isort]
profile = "black"

[tool.black]
line-length = 88

[build-system]
requires = ["poetry>=0.12"]
build-backend = "poetry.masonry.api"<|MERGE_RESOLUTION|>--- conflicted
+++ resolved
@@ -30,12 +30,9 @@
 sphinx-rtd-theme = {version = "^1.3.0", optional = true}
 sphinxcontrib-napoleon = {version = "^0.7", optional = true}
 myst-parser = {version = "^2.0.0", optional = true}
-<<<<<<< HEAD
 secure = "^0.3.0"
-=======
 celery = "^5.3.5"
 redis = {extras = ["hiredis"], version = "^5.0.1"}
->>>>>>> 83a23125
 
 [tool.poetry.group.dev.dependencies]
 black = "^22.12.0"
