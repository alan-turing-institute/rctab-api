--- conflicted
+++ resolved
@@ -33,12 +33,8 @@
 sphinx-rtd-theme = {version = "^1.3.0", optional = true}
 sphinxcontrib-napoleon = {version = "^0.7", optional = true}
 secure = "^0.3.0"
-<<<<<<< HEAD
-uvicorn = { version = "^0.30.1", extras = ["standard"] }
+uvicorn = { version = "^0.34.2", extras = ["standard"] }
 rctab-models = { git = "https://github.com/alan-turing-institute/rctab-models", tag = "0.2.0" }
-=======
-uvicorn = { version = "^0.34.2", extras = ["standard"] }
->>>>>>> c96fa092
 fastapi = "^0.115.6"
 
 [tool.poetry.group.dev.dependencies]
