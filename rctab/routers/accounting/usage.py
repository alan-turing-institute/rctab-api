--- conflicted
+++ resolved
@@ -81,17 +81,18 @@
         all_usage: Usage data to insert.
     """
     usage_query = insert(accounting_models.usage)
+    update_dict = {c.name: c for c in usage_query.excluded if not c.primary_key}
+    on_duplicate_key_stmt = usage_query.on_conflict_do_update(
+        index_elements=inspect(accounting_models.usage).primary_key,
+        set_=update_dict,
+    )
 
     logger.info("Inserting usage data")
     insert_start = datetime.datetime.now()
 
     await executemany(
         database,
-<<<<<<< HEAD
-        usage_query,
-=======
         on_duplicate_key_stmt,
->>>>>>> 10f11153
         values=[i.model_dump() for i in all_usage.usage_list],
     )
     logger.info("Inserting usage data took %s", datetime.datetime.now() - insert_start)
